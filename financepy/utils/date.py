--- conflicted
+++ resolved
@@ -1,1106 +1,1096 @@
-##############################################################################
-# Copyright (C) 2018, 2019, 2020 Dominic O'Kane
-##############################################################################
-
-from collections.abc import Iterable
-from functools import partial
-from enum import Enum
-from math import copysign
-
-from typing import Union
-from numba import njit
-from enum import Enum
-import numpy as np
-import datetime
-
-# import math
-
-# from financepy.utils.error import FinError
-from .error import FinError
-from .tenor import Tenor, TenorUnit
-
-
-
-###############################################################################
-
-
-class DateFormatTypes(Enum):
-    BLOOMBERG = 1
-    US_SHORT = 2
-    US_MEDIUM = 3
-    US_LONG = 4
-    US_LONGEST = 5
-    UK_SHORT = 6
-    UK_MEDIUM = 7
-    UK_LONG = 8
-    UK_LONGEST = 9
-    DATETIME = 10
-
-
-# Set the default
-g_date_type_format = DateFormatTypes.UK_LONG
-
-
-def set_date_format(format_type):
-    """Function that sets the global date format type."""
-    global g_date_type_format
-    g_date_type_format = format_type
-
-
-###############################################################################
-
-
-short_day_names = ["MON", "TUE", "WED", "THU", "FRI", "SAT", "SUN"]
-long_day_names = [
-    "MONDAY",
-    "TUESDAY",
-    "WEDNESDAY",
-    "THURSDAY",
-    "FRIDAY",
-    "SATURDAY",
-    "SUNDAY",
-]
-short_month_names = [
-    "JAN",
-    "FEB",
-    "MAR",
-    "APR",
-    "MAY",
-    "JUN",
-    "JUL",
-    "AUG",
-    "SEP",
-    "OCT",
-    "NOV",
-    "DEC",
-]
-longMonthNames = [
-    "JANUARY",
-    "FEBRUARY",
-    "MARCH",
-    "APRIL",
-    "MAY",
-    "JUNE",
-    "JULY",
-    "AUGUST",
-    "SEPTEMBER",
-    "OCTOBER",
-    "NOVEMBER",
-    "DECEMBER",
-]
-
-month_days_not_leap_year = [31, 28, 31, 30, 31, 30, 31, 31, 30, 31, 30, 31]
-month_days_leap_year = [31, 29, 31, 30, 31, 30, 31, 31, 30, 31, 30, 31]
-
-###############################################################################
-
-# TODO: Fix this - it has stopped working
-# @njit(boolean(int64), fastmath=True, cache=True)
-
-
-def is_leap_year(y: int):
-    """Test whether year y is a leap year - if so return True, else False"""
-    leap_year = (y % 4 == 0) and (y % 100 != 0) or (y % 400 == 0)
-    return leap_year
-
-
-###############################################################################
-
-
-def parse_dt(date_str, date_format):
-    dt_obj = datetime.datetime.strptime(date_str, date_format)
-    return dt_obj.day, dt_obj.month, dt_obj.year
-
-
-###############################################################################
-# CREATE DATE COUNTER
-###############################################################################
-
-
-g_dt_counter_list = None
-g_start_year = 1900
-g_end_year = 2100
-
-
-def calculate_list():
-    """Calculate list of dates so that we can do quick lookup to get the
-    number of dates since 1 Jan 1900 (inclusive) BUT TAKING INTO ACCOUNT THE
-    FACT THAT EXCEL MISTAKENLY CALLS 1900 A LEAP YEAR. For us, agreement with
-    Excel is more important than this leap year error and in any case, we will
-    not usually be calculating day differences with start dates before 28 Feb
-    1900. Note that Excel inherited this "BUG" from LOTUS 1-2-3."""
-
-    day_counter = 0
-    max_days = 0
-
-    global g_dt_counter_list
-    global g_start_year
-    global g_end_year
-
-    g_dt_counter_list = []
-
-    idx = -1  # the first element will be idx=0
-
-    for yy in range(1900, g_end_year + 1):
-
-        # DO NOT CHANGE THIS FOR AGREEMENT WITH EXCEL WHICH ASSUMES THAT 1900
-        # WAS A LEAP YEAR AND THAT 29 FEB 1900 ACTUALLY HAPPENED. A LOTUS BUG.
-        if yy == 1900:
-            leap_year = True
-        else:
-            leap_year = is_leap_year(yy)
-
-        for mm in range(1, 13):
-
-            if leap_year is True:
-                max_days = month_days_leap_year[mm - 1]
-            else:
-                max_days = month_days_not_leap_year[mm - 1]
-
-            for _ in range(1, max_days + 1):
-                idx += 1
-                day_counter += 1
-                if yy >= g_start_year:
-                    g_dt_counter_list.append(day_counter)
-
-            for _ in range(max_days, 31):
-                idx += 1
-                if yy >= g_start_year:
-                    g_dt_counter_list.append(-999)
-
-
-###############################################################################
-# The index in these functions is not the Excel date index used as the
-# internal representation of the date but the index of that date in the
-# padded date object used to store the dates in a way that allows for a
-# quick lookup. Do not confuse them as you will find they are out by months
-###############################################################################
-
-
-@njit(fastmath=True, cache=True)
-def date_index(d, m, y):
-    """Calculate the index of a date assuming 31 days in all months"""
-    idx = (y - g_start_year) * 12 * 31 + (m - 1) * 31 + (d - 1)
-    return idx
-
-
-###############################################################################
-
-
-@njit(fastmath=True, cache=True)
-def date_from_index(idx):
-    """Reverse mapping from index to date. Take care with numba as it can do
-    weird rounding on the integer. Seems OK now."""
-    y = int(g_start_year + idx / 12 / 31)
-    m = 1 + int((idx - (y - g_start_year) * 12 * 31) / 31)
-    d = 1 + idx - (y - g_start_year) * 12 * 31 - (m - 1) * 31
-    return (d, m, y)
-
-
-###############################################################################
-
-
-@njit(fastmath=True, cache=True)
-def weekday(day_count):
-    """Converts day count to a weekday based on Excel date"""
-    week_day = (day_count + 5) % 7
-    return week_day
-
-
-###############################################################################
-
-
-def vectorisation_helper(func):
-    def wrapper(self_, other):
-        if isinstance(other, Iterable):
-            # Store the type of other, then cast the output to be the same type
-            output_type = type(other)
-            f = partial(func, self_)
-            return output_type(map(f, other))
-        return func(self_, other)
-
-    return wrapper
-
-
-###############################################################################
-
-
-class Date:
-    """A date class to manage dates that is simple to use and includes a
-    number of useful date functions used frequently in Finance."""
-
-    MON = 0
-    TUE = 1
-    WED = 2
-    THU = 3
-    FRI = 4
-    SAT = 5
-    SUN = 6
-
-    ###########################################################################
-
-    def __init__(self, d, m, y, hh=0, mm=0, ss=0):
-        """Create a date given a day of month, month and year. The arguments
-        must be in the order of day (of month), month number and then the year.
-        The year must be a 4-digit number greater than or equal to 1900. The
-        user can also supply an hour, minute and second for intraday work.
-
-        Example Input:
-        start_dt = Date(1, 1, 2018)
-        """
-
-        global g_start_year
-        global g_end_year
-
-        # If the date has been entered as y, m, d we flip it to d, m, y
-        # This message should be removed after a few releases
-        if d >= g_start_year and d < g_end_year and y > 0 and y <= 31:
-            raise FinError("Date arguments must now be in the order Date(dd, mm, yyyy)")
-
-        if g_dt_counter_list is None:
-            calculate_list()
-
-        if y < 1900:
-            raise FinError("Year cannot be before 1900")
-
-        # Resize date list dynamically if required
-        if y < g_start_year:
-            g_start_year = y
-            calculate_list()
-
-        if y > g_end_year:
-            g_end_year = y
-            calculate_list()
-
-        if y < g_start_year or y > g_end_year:
-            raise FinError(
-                "Date: year "
-                + str(y)
-                + " should be "
-                + str(g_start_year)
-                + " to "
-                + str(g_end_year)
-            )
-
-        if d < 1:
-            raise FinError("Date: Leap year. Day not valid.")
-
-        leap_year = is_leap_year(y)
-
-        if leap_year:
-            if d > month_days_leap_year[m - 1]:
-                print(d, m, y)
-                raise FinError("Date: Leap year. Day not valid.")
-        else:
-            if d > month_days_not_leap_year[m - 1]:
-                print(d, m, y)
-                raise FinError("Date: Not Leap year. Day not valid.")
-
-        if hh < 0 or hh > 23:
-            raise FinError("Hours must be in range 0-23")
-
-        if mm < 0 or mm > 59:
-            raise FinError("Minutes must be in range 0-59")
-
-        if ss < 0 or ss > 59:
-            raise FinError("Seconds must be in range 0-59")
-
-        self.y = y
-        self.m = m
-        self.d = d
-
-        self.hh = hh
-        self.mm = mm
-        self.ss = ss
-
-        self.excel_dt = 0  # This is a float as it includes intraday time
-
-        # update the Excel date used for doing lots of financial calculations
-        self._refresh()
-
-        day_fraction = self.hh / 24.0
-        day_fraction += self.mm / 24.0 / 60.0
-        day_fraction += self.ss / 24.0 / 60.0 / 60.0
-
-        self.excel_dt += day_fraction  # This is float - holds intraday time
-
-    ###########################################################################
-
-    @classmethod
-    def from_string(cls, date_string, format_string):
-        """Create a Date from a date and format string.
-        Example Input:
-        start_dt = Date('1-1-2018', '%d-%m-%Y')"""
-
-        d, m, y = parse_dt(date_string, format_string)
-        return cls(d, m, y)
-
-    ###########################################################################
-
-    @classmethod
-    def from_date(cls, date: [datetime.date, np.datetime64]):
-        """Create a Date from a python datetime.date object or from a
-        Numpy datetime64 object.
-        Example Input:
-        start_dt = Date.from_dt(datetime.date(2022, 11, 8))"""
-
-        if isinstance(date, datetime.date):
-            d, m, y = date.day, date.month, date.year
-            return cls(d, m, y)
-
-        if isinstance(date, np.datetime64):
-            time_stamp = (date - np.datetime64("1970-01-01T00:00:00")) / np.timedelta64(
-                1, "s"
-            )
-
-            date = datetime.datetime.utcfromtime_stamp(time_stamp)
-            d, m, y = date.day, date.month, date.year
-            return cls(d, m, y)
-
-    ###########################################################################
-
-    def _refresh(self):
-        """Update internal representation of date as number of days since the
-        1st Jan 1900. This is same as Excel convention."""
-        idx = date_index(self.d, self.m, self.y)
-        days_since_first_jan_1900 = g_dt_counter_list[idx]
-        wd = weekday(days_since_first_jan_1900)
-        self.excel_dt = days_since_first_jan_1900
-        self.weekday = wd
-
-    ###########################################################################
-
-    @vectorisation_helper
-    def __gt__(self, other):
-        return self.excel_dt > other.excel_dt
-
-    ###########################################################################
-
-    @vectorisation_helper
-    def __lt__(self, other):
-        return self.excel_dt < other.excel_dt
-
-    ###########################################################################
-
-    @vectorisation_helper
-    def __ge__(self, other):
-        return self.excel_dt >= other.excel_dt
-
-    ###########################################################################
-
-    @vectorisation_helper
-    def __le__(self, other):
-        return self.excel_dt <= other.excel_dt
-
-    ###########################################################################
-
-    @vectorisation_helper
-    def __sub__(self, other):
-        return self.excel_dt - other.excel_dt
-
-    ###########################################################################
-
-    @vectorisation_helper
-    def __rsub__(self, other):
-        return self.excel_dt - other.excel_dt
-
-    ###########################################################################
-
-    @vectorisation_helper
-    def __eq__(self, other):
-        return self.excel_dt == other.excel_dt
-
-###########################################################################
-
-    def __hash__(self):
-        return hash(self.excel_dt)
-
-    ###########################################################################
-
-    def is_weekend(self):
-        """returns True if the date falls on a weekend."""
-
-        if self.weekday == Date.SAT or self.weekday == Date.SUN:
-            return True
-
-        return False
-
-    ###########################################################################
-
-    def is_eom(self):
-        """returns True if this date falls on a month end."""
-
-        y = self.y
-        m = self.m
-        d = self.d
-
-        leap_year = is_leap_year(y)
-
-        if leap_year:
-            if d == month_days_leap_year[m - 1]:
-                return True
-        else:
-            if d == month_days_not_leap_year[m - 1]:
-                return True
-
-        return False
-
-    ###########################################################################
-
-    def eom(self):
-        """returns last date of month of this date."""
-
-        y = self.y
-        m = self.m
-
-        leap_year = is_leap_year(y)
-
-        if leap_year:
-            last_day = month_days_leap_year[m - 1]
-            return Date(last_day, m, y)
-        else:
-            last_day = month_days_not_leap_year[m - 1]
-            return Date(last_day, m, y)
-
-        return False
-
-    ###########################################################################
-
-    def add_hours(self, hours):
-        """Returns a new date that is h hours after the Date."""
-
-        if hours < 0:
-            raise FinError("Number of hours must be positive")
-
-        start_hour = self.hh
-        final_hour = start_hour + hours
-        days = int(final_hour / 24)
-        hour = final_hour % 24
-
-        # Move forward a specific number of days
-        dt_1 = self.add_days(days)
-
-        # On that date we then move to the correct hour
-        dt_2 = Date(dt_1.d, dt_1.m, dt_1.y, hour, dt_1.mm, dt_1.ss)
-        return dt_2
-
-    ###########################################################################
-
-    def add_days(self, num_days: int = 1):
-        """Returns a new date that is num_days after the Date. I also make
-        it possible to go backwards a number of days."""
-
-        idx = date_index(self.d, self.m, self.y)
-
-        step = +1
-        if num_days < 0:
-            step = -1
-
-        while num_days != 0:
-            idx += step
-            if g_dt_counter_list[idx] > 0:
-                num_days -= step
-
-        (d, m, y) = date_from_index(idx)
-        new_dt = Date(d, m, y)
-        return new_dt
-
-    ###########################################################################
-
-    def add_weekdays(self, num_days: int):
-        """Returns a new date that is num_days working days after Date. Note
-        that only weekends are taken into account. Other Holidays are not. If
-        you want to include regional holidays then use add_business_days from
-        the FinCalendar class."""
-
-        # TODO: REMOVE DATETIME DEPENDENCE HERE
-
-        end_dt = self
-
-        if isinstance(num_days, int) is False:
-            raise FinError("Num days must be an integer")
-
-        positive_num_days = num_days > 0
-        num_days = abs(num_days)
-
-        # 5 week days make up a week
-        old_logic = False
-
-        if old_logic is True:
-
-            num_weeks = int(num_days / 5)
-            remaining_days = num_days % 5
-
-            if self.weekday == Date.SAT:
-                weekend_adjust = 1
-            elif self.weekday == Date.SUN:
-                weekend_adjust = 0
-            else:
-                weekend_adjust = 2
-
-            if positive_num_days is True:
-                if self.weekday + remaining_days > self.FRI:
-                    # add weekend
-                    remaining_days += weekend_adjust
-
-                return self.add_days(num_weeks * 7 + remaining_days)
-
-            else:
-
-                if self.weekday - remaining_days < self.MON:
-                    # add weekend
-                    remaining_days += weekend_adjust
-
-            return self.add_days(-(num_weeks * 7 + remaining_days))
-
-        else:  # new logic
-
-            num_days_left = num_days
-            end_dt = self
-
-            while num_days_left > 0:
-
-                if positive_num_days is True:
-                    end_dt = end_dt.add_days(1)
-                else:
-                    end_dt = end_dt.add_days(-1)
-
-                if end_dt.weekday == Date.SAT or end_dt.weekday == Date.SUN:
-                    pass
-                else:
-                    num_days_left -= 1
-
-            return end_dt
-
-    ###########################################################################
-
-    def add_months(self, mm: (list, int)):
-        """Returns a new date that is mm months after the Date. If mm is an
-        integer or float you get back a single date. If mm is a vector you get
-        back a vector of dates."""
-
-        num_months = 1
-        scalar_flag = False
-
-        if isinstance(mm, int) or isinstance(mm, float):
-            mm_vector = [mm]
-            scalar_flag = True
-        else:
-            mm_vector = mm
-
-        num_months = len(mm_vector)
-
-        date_list = []
-
-        for i in range(0, num_months):
-
-            mmi = mm_vector[i]
-
-            # If I get a float I check it has no decimal places
-            if int(mmi) != mmi:
-                raise FinError("Must only pass integers or float integers.")
-
-            mmi = int(mmi)
-
-            d = self.d
-            m = self.m + mmi
-            y = self.y
-
-            while m > 12:
-                m = m - 12
-                y += 1
-
-            while m < 1:
-                m = m + 12
-                y -= 1
-
-            leap_year = is_leap_year(y)
-
-            if leap_year:
-                if d > month_days_leap_year[m - 1]:
-                    d = month_days_leap_year[m - 1]
-            else:
-                if d > month_days_not_leap_year[m - 1]:
-                    d = month_days_not_leap_year[m - 1]
-
-            new_dt = Date(d, m, y)
-            date_list.append(new_dt)
-
-        if scalar_flag is True:
-            return date_list[0]
-        else:
-            return date_list
-
-    ###########################################################################
-
-    def add_years(self, yy: (np.ndarray, float)):
-        """Returns a new date that is yy years after the Date. If yy is an
-        integer or float you get back a single date. If yy is a list you get
-        back a vector of dates."""
-
-        num_years = 1
-        scalar_flag = False
-
-        if isinstance(yy, int) or isinstance(yy, float):
-            yy_vector = [yy]
-            scalar_flag = True
-        else:
-            yy_vector = yy
-
-        num_years = len(yy_vector)
-
-        date_list = []
-
-        for i in range(0, num_years):
-
-            yyi = yy_vector[i]
-
-            # If yyi is not a whole month I adjust for days using average
-            # number of days in a month which is 365.242/12
-            daysInMonth = 365.242 / 12.0
-
-            mmi = int(yyi * 12.0)
-            ddi = int((yyi * 12.0 - mmi) * daysInMonth)
-            new_dt = self.add_months(mmi)
-            new_dt = new_dt.add_days(ddi)
-
-            date_list.append(new_dt)
-
-        if scalar_flag is True:
-            return date_list[0]
-        else:
-            return date_list
-
-    ##########################################################################
-
-    def next_cds_date(self, mm: int = 0):
-        """Returns a CDS date that is mm months after the Date. If no
-        argument is supplied then the next CDS date after today is returned."""
-
-        next_dt = self.add_months(mm)
-
-        y = next_dt.y
-        m = next_dt.m
-        d = next_dt.d
-
-        d_cds = 20
-        y_cds = y
-        m_cds = 999
-
-        if m == 12 and d >= 20:
-            m_cds = 3
-            y_cds = y + 1
-        elif m in (10, 11, 12):
-            m_cds = 12
-        elif m == 9 and d >= 20:
-            m_cds = 12
-        elif m in (7, 8, 9):
-            m_cds = 9
-        elif m == 6 and d >= 20:
-            m_cds = 9
-        elif m in (4, 5, 6):
-            m_cds = 6
-        elif m == 3 and d >= 20:
-            m_cds = 6
-        elif m in (1, 2, 3):
-            m_cds = 3
-
-        cds_dt = Date(d_cds, m_cds, y_cds)
-        return cds_dt
-
-    ##########################################################################
-
-    def third_wednesday_of_month(self, m: int, y: int):  # Month number  # Year number
-        """For a specific month and year this returns the day number of the
-        3rd Wednesday by scanning through dates in the third week."""
-
-        # Suppose 1st is Weds then 8th is Wed and 15th is 3rd Wednesday
-        # Suppose 1st is Thur then 7th is Wed and 14th is 2nd Wednesday so 21
-        # is 3rd so earliest and latest dates are 15th and 21st
-
-        d_start = 15
-        d_end = 21
-
-        for d in range(d_start, d_end + 1):
-            imm_dt = Date(d, m, y)
-            if imm_dt.weekday == self.WED:
-                return d
-
-        # Should never reach this line but just to be defensive
-        raise FinError("Third Wednesday not found")
-
-    ##########################################################################
-
-    def next_imm_date(self):
-        """This function returns the next IMM date after the current date
-        This is a 3rd Wednesday of Jun, March, Sep or December. For an
-        IMM contract the IMM date is the First Delivery Date of the
-        futures contract."""
-
-        y = self.y
-        m = self.m
-        d = self.d
-
-        y_imm = y
-
-        if m == 12 and d >= self.third_wednesday_of_month(m, y):
-            m_imm = 3
-            y_imm = y + 1
-        elif m in (10, 11, 12):
-            m_imm = 12
-        elif m == 9 and d >= self.third_wednesday_of_month(m, y):
-            m_imm = 12
-        elif m in (7, 8, 9):
-            m_imm = 9
-        elif m == 6 and d >= self.third_wednesday_of_month(m, y):
-            m_imm = 9
-        elif m in (4, 5, 6):
-            m_imm = 6
-        elif m == 3 and d >= self.third_wednesday_of_month(m, y):
-            m_imm = 6
-        elif m in (1, 2, 3):
-            m_imm = 3
-
-        d_imm = self.third_wednesday_of_month(m_imm, y_imm)
-
-        imm_dt = Date(d_imm, m_imm, y_imm)
-        return imm_dt
-
-    ###########################################################################
-
-<<<<<<< HEAD
-    def add_tenor(self, tenor: (list, str)):
-        """Return the date following the Date by a period given by the
-=======
-    def add_tenor(self,
-                  tenor: Union[list, str, Tenor]):
-        """ Return the date following the Date by a period given by the
->>>>>>> 3d27b50c
-        tenor which is a string consisting of a number and a letter, the
-        letter being d, w, m , y for day, week, month or year. This is case
-        independent. For example 10Y means 10 years while 120m also means 10
-        years. The date is NOT weekend or holiday calendar adjusted. This must
-        be done AFTERWARDS."""
-
-        list_flag = False
-
-        if isinstance(tenor, list) is True:
-            list_flag = True
-            for ten in tenor:
-                if isinstance(ten, str) is False and isinstance(ten, Tenor) is False:
-                    raise FinError("Tenor must be a string e.g. '5Y' or a Tenor object")
-        else:
-            if isinstance(tenor, str) is True or isinstance(tenor, Tenor) is True:
-                tenor = [tenor]
-            else:
-                raise FinError("Tenor must be a string e.g. '5Y' or a Tenor object")
-
-        new_dts = []
-
-<<<<<<< HEAD
-        for tenor_str in tenor:
-
-            tenor_str = tenor_str.upper()
-            DAYS = 1
-            WEEKS = 2
-            MONTHS = 3
-            YEARS = 4
-
-            period_type = 0
-            num_periods = 0
-
-            if tenor_str == "ON":  # overnight - should be used only if spot days = 0
-                period_type = DAYS
-                num_periods = 1
-            elif tenor_str == "TN":  # overnight - should be used when spot days > 0
-                period_type = DAYS
-                num_periods = 1
-            elif tenor_str[-1] == "D":
-                period_type = DAYS
-                num_periods = int(tenor_str[0:-1])
-            elif tenor_str[-1] == "W":
-                period_type = WEEKS
-                num_periods = int(tenor_str[0:-1])
-            elif tenor_str[-1] == "M":
-                period_type = MONTHS
-                num_periods = int(tenor_str[0:-1])
-            elif tenor_str[-1] == "Y":
-                period_type = YEARS
-                num_periods = int(tenor_str[0:-1])
-            else:
-                raise FinError("Unknown tenor type in " + tenor)
-
-=======
-        for ten_str in tenor:
-            tenor_obj = Tenor.as_tenor(str_or_tenor=ten_str)
->>>>>>> 3d27b50c
-            new_dt = Date(self.d, self.m, self.y)
-
-            if tenor_obj._units == TenorUnit.DAYS:
-                for _ in range(0, abs(tenor_obj._num_periods)):
-                    new_dt = new_dt.add_days(math.copysign(1, tenor_obj._num_periods))
-            elif tenor_obj._units == TenorUnit.WEEKS:
-                for _ in range(0, abs(tenor_obj._num_periods)):
-                    new_dt = new_dt.add_days(math.copysign(7, tenor_obj._num_periods))
-            elif tenor_obj._units == TenorUnit.MONTHS:
-                for _ in range(0, abs(tenor_obj._num_periods)):
-                    new_dt = new_dt.add_months(math.copysign(1, tenor_obj._num_periods))
-
-                # in case we landed on a 28th Feb and lost the month day we add this logic
-                y = new_dt.y
-                m = new_dt.m
-                d = min(self.d, new_dt.eom().d)
-                new_dt = Date(d, m, y)
-
-            elif tenor_obj._units == TenorUnit.YEARS:
-                for _ in range(0, abs(tenor_obj._num_periods)):
-                    new_dt = new_dt.add_months(math.copysign(12, tenor_obj._num_periods))
-
-            new_dts.append(new_dt)
-
-        if list_flag is True:
-            return new_dts
-        else:
-            return new_dts[0]
-
-    ###########################################################################
-
-    def datetime(self):
-        """Returns a datetime of the date"""
-
-        # Remember that datetime likes inputs in opposite order
-        return datetime.date(self.y, self.m, self.d)
-
-    ###########################################################################
-    # TODO: Find elegant way to return long and short strings
-    ###########################################################################
-
-    def str(self):
-        """returns a formatted string of the date"""
-        date_str = ""
-
-        if self.d < 10:
-            date_str += "0" + str(self.d) + ""
-        else:
-            date_str += "" + str(self.d) + ""
-
-        date_str += short_month_names[self.m - 1]
-        date_str += "" + str(self.y)
-        return date_str
-
-    ###########################################################################
-
-    def __repr__(self):
-        """returns a formatted string of the date"""
-
-        global g_date_type_format
-
-        day_name_str = short_day_names[self.weekday]
-
-        if self.d < 10:
-            day_str = "0" + str(self.d)
-        else:
-            day_str = "" + str(self.d)
-
-        if self.m < 10:
-            short_month_str = "0" + str(self.m)
-        else:
-            short_month_str = str(self.m)
-
-        long_month_str = short_month_names[self.m - 1]
-
-        short_year_str = str(self.y)[2:]
-        long_year_str = str(self.y)
-
-        if g_date_type_format == DateFormatTypes.UK_LONGEST:
-
-            sep = " "
-            date_str = (
-                day_name_str
-                + " "
-                + day_str
-                + sep
-                + long_month_str
-                + sep
-                + long_year_str
-            )
-            return date_str
-
-        elif g_date_type_format == DateFormatTypes.UK_LONG:
-
-            sep = "-"
-            date_str = day_str + sep + long_month_str + sep + long_year_str
-            return date_str
-
-        elif g_date_type_format == DateFormatTypes.UK_MEDIUM:
-
-            sep = "/"
-            date_str = day_str + sep + short_month_str + sep + long_year_str
-            return date_str
-
-        elif g_date_type_format == DateFormatTypes.UK_SHORT:
-
-            sep = "/"
-            date_str = day_str + sep + short_month_str + sep + short_year_str
-            return date_str
-
-        elif g_date_type_format == DateFormatTypes.US_LONGEST:
-
-            sep = " "
-            date_str = (
-                day_name_str
-                + " "
-                + long_month_str
-                + sep
-                + day_str
-                + sep
-                + long_year_str
-            )
-            return date_str
-
-        elif g_date_type_format == DateFormatTypes.US_LONG:
-
-            sep = "-"
-            date_str = long_month_str + sep + day_str + sep + long_year_str
-            return date_str
-
-        elif g_date_type_format == DateFormatTypes.US_MEDIUM:
-
-            sep = "-"
-            date_str = short_month_str + sep + day_str + sep + long_year_str
-            return date_str
-
-        elif g_date_type_format == DateFormatTypes.US_SHORT:
-
-            sep = "-"
-            date_str = short_month_str + sep + day_str + sep + short_year_str
-            return date_str
-
-        elif g_date_type_format == DateFormatTypes.BLOOMBERG:
-
-            sep = "/"
-            date_str = short_month_str + sep + day_str + sep + short_year_str
-            return date_str
-
-        elif g_date_type_format == DateFormatTypes.DATETIME:
-
-            sep = "/"
-
-            if self.hh < 10:
-                hour_str = "0" + str(self.hh)
-            else:
-                hour_str = str(self.hh)
-
-            if self.mm < 10:
-                minute_str = "0" + str(self.mm)
-            else:
-                minute_str = str(self.mm)
-
-            if self.ss < 10:
-                second_str = "0" + str(self.ss)
-            else:
-                second_str = str(self.ss)
-
-            time_str = hour_str + ":" + minute_str + ":" + second_str
-            date_str = day_str + sep + short_month_str + sep + long_year_str
-            date_str = date_str + " " + time_str
-            return date_str
-
-        else:
-
-            raise FinError("Unknown date format")
-
-    ###########################################################################
-    # REMOVE THIS
-
-    def _print(self):
-        """prints formatted string of the date."""
-        print(self)
-
-
-###############################################################################
-# Date functions that are not class members but are useful
-###############################################################################
-
-
-def daily_working_day_schedule(start_dt: Date, end_dt: Date):
-    """Returns a list of working dates between start_dt and end_dt.
-    This function should be replaced by dateRange once add_tenor allows
-    for working days."""
-    date_list = []
-
-    dt = start_dt
-    date_list.append(dt)
-    while dt < end_dt:
-        dt = dt.add_weekdays(1)
-        date_list.append(dt)
-
-    return date_list
-
-
-###############################################################################
-
-
-def datediff(d1: Date, d2: Date):
-    """Calculate the number of days between two Findates."""
-    dd = d2.excel_dt - d1.excel_dt
-    return int(dd)
-
-
-###############################################################################
-
-
-def from_datetime(dt: Date):
-    """Construct a Date from a datetime as this is often needed if we
-    receive inputs from other Python objects such as Pandas dataframes."""
-
-    fin_dt = Date(dt.day, dt.month, dt.year)
-    return fin_dt
-
-
-###############################################################################
-
-
-def days_in_month(m, y):
-    """Get the number of days in the month (1-12) of a given year y."""
-
-    if m < 1 or m > 12:
-        raise FinError("Month must be 1-12")
-
-    if is_leap_year(y) is False:
-        return month_days_not_leap_year[m - 1]
-    else:
-        return month_days_leap_year[m - 1]
-
-
-###############################################################################
-
-
-def date_range(start_dt: Date, end_dt: Date, tenor: str = "1D"):
-    """Returns a list of dates between start_dt (inclusive)
-    and end_dt (inclusive). The tenor represents the distance between two
-    consecutive dates and is set to daily by default."""
-
-    if start_dt > end_dt:
-        return []
-
-    date_list = []
-
-    dt = start_dt
-    while dt < end_dt:
-        date_list.append(dt)
-        dt = dt.add_tenor(tenor)
-    date_list.append(end_dt)
-
-    return date_list
-
-
-###############################################################################
-
-
-def test_type():
-    global g_date_type_format
-    print("TEST TYPE", g_date_type_format)
-
-
-###############################################################################
+##############################################################################
+# Copyright (C) 2018, 2019, 2020 Dominic O'Kane
+##############################################################################
+
+from collections.abc import Iterable
+from functools import partial
+from enum import Enum
+from math import copysign
+
+from typing import Union
+from numba import njit
+from enum import Enum
+import numpy as np
+import datetime
+
+# import math
+
+# from financepy.utils.error import FinError
+from .error import FinError
+from .tenor import Tenor, TenorUnit
+
+
+###############################################################################
+
+
+class DateFormatTypes(Enum):
+    BLOOMBERG = 1
+    US_SHORT = 2
+    US_MEDIUM = 3
+    US_LONG = 4
+    US_LONGEST = 5
+    UK_SHORT = 6
+    UK_MEDIUM = 7
+    UK_LONG = 8
+    UK_LONGEST = 9
+    DATETIME = 10
+
+
+# Set the default
+g_date_type_format = DateFormatTypes.UK_LONG
+
+
+def set_date_format(format_type):
+    """Function that sets the global date format type."""
+    global g_date_type_format
+    g_date_type_format = format_type
+
+
+###############################################################################
+
+
+short_day_names = ["MON", "TUE", "WED", "THU", "FRI", "SAT", "SUN"]
+long_day_names = [
+    "MONDAY",
+    "TUESDAY",
+    "WEDNESDAY",
+    "THURSDAY",
+    "FRIDAY",
+    "SATURDAY",
+    "SUNDAY",
+]
+short_month_names = [
+    "JAN",
+    "FEB",
+    "MAR",
+    "APR",
+    "MAY",
+    "JUN",
+    "JUL",
+    "AUG",
+    "SEP",
+    "OCT",
+    "NOV",
+    "DEC",
+]
+longMonthNames = [
+    "JANUARY",
+    "FEBRUARY",
+    "MARCH",
+    "APRIL",
+    "MAY",
+    "JUNE",
+    "JULY",
+    "AUGUST",
+    "SEPTEMBER",
+    "OCTOBER",
+    "NOVEMBER",
+    "DECEMBER",
+]
+
+month_days_not_leap_year = [31, 28, 31, 30, 31, 30, 31, 31, 30, 31, 30, 31]
+month_days_leap_year = [31, 29, 31, 30, 31, 30, 31, 31, 30, 31, 30, 31]
+
+###############################################################################
+
+# TODO: Fix this - it has stopped working
+# @njit(boolean(int64), fastmath=True, cache=True)
+
+
+def is_leap_year(y: int):
+    """Test whether year y is a leap year - if so return True, else False"""
+    leap_year = (y % 4 == 0) and (y % 100 != 0) or (y % 400 == 0)
+    return leap_year
+
+
+###############################################################################
+
+
+def parse_dt(date_str, date_format):
+    dt_obj = datetime.datetime.strptime(date_str, date_format)
+    return dt_obj.day, dt_obj.month, dt_obj.year
+
+
+###############################################################################
+# CREATE DATE COUNTER
+###############################################################################
+
+
+g_dt_counter_list = None
+g_start_year = 1900
+g_end_year = 2100
+
+
+def calculate_list():
+    """Calculate list of dates so that we can do quick lookup to get the
+    number of dates since 1 Jan 1900 (inclusive) BUT TAKING INTO ACCOUNT THE
+    FACT THAT EXCEL MISTAKENLY CALLS 1900 A LEAP YEAR. For us, agreement with
+    Excel is more important than this leap year error and in any case, we will
+    not usually be calculating day differences with start dates before 28 Feb
+    1900. Note that Excel inherited this "BUG" from LOTUS 1-2-3."""
+
+    day_counter = 0
+    max_days = 0
+
+    global g_dt_counter_list
+    global g_start_year
+    global g_end_year
+
+    g_dt_counter_list = []
+
+    idx = -1  # the first element will be idx=0
+
+    for yy in range(1900, g_end_year + 1):
+
+        # DO NOT CHANGE THIS FOR AGREEMENT WITH EXCEL WHICH ASSUMES THAT 1900
+        # WAS A LEAP YEAR AND THAT 29 FEB 1900 ACTUALLY HAPPENED. A LOTUS BUG.
+        if yy == 1900:
+            leap_year = True
+        else:
+            leap_year = is_leap_year(yy)
+
+        for mm in range(1, 13):
+
+            if leap_year is True:
+                max_days = month_days_leap_year[mm - 1]
+            else:
+                max_days = month_days_not_leap_year[mm - 1]
+
+            for _ in range(1, max_days + 1):
+                idx += 1
+                day_counter += 1
+                if yy >= g_start_year:
+                    g_dt_counter_list.append(day_counter)
+
+            for _ in range(max_days, 31):
+                idx += 1
+                if yy >= g_start_year:
+                    g_dt_counter_list.append(-999)
+
+
+###############################################################################
+# The index in these functions is not the Excel date index used as the
+# internal representation of the date but the index of that date in the
+# padded date object used to store the dates in a way that allows for a
+# quick lookup. Do not confuse them as you will find they are out by months
+###############################################################################
+
+
+@njit(fastmath=True, cache=True)
+def date_index(d, m, y):
+    """Calculate the index of a date assuming 31 days in all months"""
+    idx = (y - g_start_year) * 12 * 31 + (m - 1) * 31 + (d - 1)
+    return idx
+
+
+###############################################################################
+
+
+@njit(fastmath=True, cache=True)
+def date_from_index(idx):
+    """Reverse mapping from index to date. Take care with numba as it can do
+    weird rounding on the integer. Seems OK now."""
+    y = int(g_start_year + idx / 12 / 31)
+    m = 1 + int((idx - (y - g_start_year) * 12 * 31) / 31)
+    d = 1 + idx - (y - g_start_year) * 12 * 31 - (m - 1) * 31
+    return (d, m, y)
+
+
+###############################################################################
+
+
+@njit(fastmath=True, cache=True)
+def weekday(day_count):
+    """Converts day count to a weekday based on Excel date"""
+    week_day = (day_count + 5) % 7
+    return week_day
+
+
+###############################################################################
+
+
+def vectorisation_helper(func):
+    def wrapper(self_, other):
+        if isinstance(other, Iterable):
+            # Store the type of other, then cast the output to be the same type
+            output_type = type(other)
+            f = partial(func, self_)
+            return output_type(map(f, other))
+        return func(self_, other)
+
+    return wrapper
+
+
+###############################################################################
+
+
+class Date:
+    """A date class to manage dates that is simple to use and includes a
+    number of useful date functions used frequently in Finance."""
+
+    MON = 0
+    TUE = 1
+    WED = 2
+    THU = 3
+    FRI = 4
+    SAT = 5
+    SUN = 6
+
+    ###########################################################################
+
+    def __init__(self, d, m, y, hh=0, mm=0, ss=0):
+        """Create a date given a day of month, month and year. The arguments
+        must be in the order of day (of month), month number and then the year.
+        The year must be a 4-digit number greater than or equal to 1900. The
+        user can also supply an hour, minute and second for intraday work.
+
+        Example Input:
+        start_dt = Date(1, 1, 2018)
+        """
+
+        global g_start_year
+        global g_end_year
+
+        # If the date has been entered as y, m, d we flip it to d, m, y
+        # This message should be removed after a few releases
+        if d >= g_start_year and d < g_end_year and y > 0 and y <= 31:
+            raise FinError("Date arguments must now be in the order Date(dd, mm, yyyy)")
+
+        if g_dt_counter_list is None:
+            calculate_list()
+
+        if y < 1900:
+            raise FinError("Year cannot be before 1900")
+
+        # Resize date list dynamically if required
+        if y < g_start_year:
+            g_start_year = y
+            calculate_list()
+
+        if y > g_end_year:
+            g_end_year = y
+            calculate_list()
+
+        if y < g_start_year or y > g_end_year:
+            raise FinError(
+                "Date: year "
+                + str(y)
+                + " should be "
+                + str(g_start_year)
+                + " to "
+                + str(g_end_year)
+            )
+
+        if d < 1:
+            raise FinError("Date: Leap year. Day not valid.")
+
+        leap_year = is_leap_year(y)
+
+        if leap_year:
+            if d > month_days_leap_year[m - 1]:
+                print(d, m, y)
+                raise FinError("Date: Leap year. Day not valid.")
+        else:
+            if d > month_days_not_leap_year[m - 1]:
+                print(d, m, y)
+                raise FinError("Date: Not Leap year. Day not valid.")
+
+        if hh < 0 or hh > 23:
+            raise FinError("Hours must be in range 0-23")
+
+        if mm < 0 or mm > 59:
+            raise FinError("Minutes must be in range 0-59")
+
+        if ss < 0 or ss > 59:
+            raise FinError("Seconds must be in range 0-59")
+
+        self.y = y
+        self.m = m
+        self.d = d
+
+        self.hh = hh
+        self.mm = mm
+        self.ss = ss
+
+        self.excel_dt = 0  # This is a float as it includes intraday time
+
+        # update the Excel date used for doing lots of financial calculations
+        self._refresh()
+
+        day_fraction = self.hh / 24.0
+        day_fraction += self.mm / 24.0 / 60.0
+        day_fraction += self.ss / 24.0 / 60.0 / 60.0
+
+        self.excel_dt += day_fraction  # This is float - holds intraday time
+
+    ###########################################################################
+
+    @classmethod
+    def from_string(cls, date_string, format_string):
+        """Create a Date from a date and format string.
+        Example Input:
+        start_dt = Date('1-1-2018', '%d-%m-%Y')"""
+
+        d, m, y = parse_dt(date_string, format_string)
+        return cls(d, m, y)
+
+    ###########################################################################
+
+    @classmethod
+    def from_date(cls, date: [datetime.date, np.datetime64]):
+        """Create a Date from a python datetime.date object or from a
+        Numpy datetime64 object.
+        Example Input:
+        start_dt = Date.from_dt(datetime.date(2022, 11, 8))"""
+
+        if isinstance(date, datetime.date):
+            d, m, y = date.day, date.month, date.year
+            return cls(d, m, y)
+
+        if isinstance(date, np.datetime64):
+            time_stamp = (date - np.datetime64("1970-01-01T00:00:00")) / np.timedelta64(
+                1, "s"
+            )
+
+            date = datetime.datetime.utcfromtime_stamp(time_stamp)
+            d, m, y = date.day, date.month, date.year
+            return cls(d, m, y)
+
+    ###########################################################################
+
+    def _refresh(self):
+        """Update internal representation of date as number of days since the
+        1st Jan 1900. This is same as Excel convention."""
+        idx = date_index(self.d, self.m, self.y)
+        days_since_first_jan_1900 = g_dt_counter_list[idx]
+        wd = weekday(days_since_first_jan_1900)
+        self.excel_dt = days_since_first_jan_1900
+        self.weekday = wd
+
+    ###########################################################################
+
+    @vectorisation_helper
+    def __gt__(self, other):
+        return self.excel_dt > other.excel_dt
+
+    ###########################################################################
+
+    @vectorisation_helper
+    def __lt__(self, other):
+        return self.excel_dt < other.excel_dt
+
+    ###########################################################################
+
+    @vectorisation_helper
+    def __ge__(self, other):
+        return self.excel_dt >= other.excel_dt
+
+    ###########################################################################
+
+    @vectorisation_helper
+    def __le__(self, other):
+        return self.excel_dt <= other.excel_dt
+
+    ###########################################################################
+
+    @vectorisation_helper
+    def __sub__(self, other):
+        return self.excel_dt - other.excel_dt
+
+    ###########################################################################
+
+    @vectorisation_helper
+    def __rsub__(self, other):
+        return self.excel_dt - other.excel_dt
+
+    ###########################################################################
+
+    @vectorisation_helper
+    def __eq__(self, other):
+        return self.excel_dt == other.excel_dt
+
+    ###########################################################################
+
+    def __hash__(self):
+        return hash(self.excel_dt)
+
+    ###########################################################################
+
+    def is_weekend(self):
+        """returns True if the date falls on a weekend."""
+
+        if self.weekday == Date.SAT or self.weekday == Date.SUN:
+            return True
+
+        return False
+
+    ###########################################################################
+
+    def is_eom(self):
+        """returns True if this date falls on a month end."""
+
+        y = self.y
+        m = self.m
+        d = self.d
+
+        leap_year = is_leap_year(y)
+
+        if leap_year:
+            if d == month_days_leap_year[m - 1]:
+                return True
+        else:
+            if d == month_days_not_leap_year[m - 1]:
+                return True
+
+        return False
+
+    ###########################################################################
+
+    def eom(self):
+        """returns last date of month of this date."""
+
+        y = self.y
+        m = self.m
+
+        leap_year = is_leap_year(y)
+
+        if leap_year:
+            last_day = month_days_leap_year[m - 1]
+            return Date(last_day, m, y)
+        else:
+            last_day = month_days_not_leap_year[m - 1]
+            return Date(last_day, m, y)
+
+        return False
+
+    ###########################################################################
+
+    def add_hours(self, hours):
+        """Returns a new date that is h hours after the Date."""
+
+        if hours < 0:
+            raise FinError("Number of hours must be positive")
+
+        start_hour = self.hh
+        final_hour = start_hour + hours
+        days = int(final_hour / 24)
+        hour = final_hour % 24
+
+        # Move forward a specific number of days
+        dt_1 = self.add_days(days)
+
+        # On that date we then move to the correct hour
+        dt_2 = Date(dt_1.d, dt_1.m, dt_1.y, hour, dt_1.mm, dt_1.ss)
+        return dt_2
+
+    ###########################################################################
+
+    def add_days(self, num_days: int = 1):
+        """Returns a new date that is num_days after the Date. I also make
+        it possible to go backwards a number of days."""
+
+        idx = date_index(self.d, self.m, self.y)
+
+        step = +1
+        if num_days < 0:
+            step = -1
+
+        while num_days != 0:
+            idx += step
+            if g_dt_counter_list[idx] > 0:
+                num_days -= step
+
+        (d, m, y) = date_from_index(idx)
+        new_dt = Date(d, m, y)
+        return new_dt
+
+    ###########################################################################
+
+    def add_weekdays(self, num_days: int):
+        """Returns a new date that is num_days working days after Date. Note
+        that only weekends are taken into account. Other Holidays are not. If
+        you want to include regional holidays then use add_business_days from
+        the FinCalendar class."""
+
+        # TODO: REMOVE DATETIME DEPENDENCE HERE
+
+        end_dt = self
+
+        if isinstance(num_days, int) is False:
+            raise FinError("Num days must be an integer")
+
+        positive_num_days = num_days > 0
+        num_days = abs(num_days)
+
+        # 5 week days make up a week
+        old_logic = False
+
+        if old_logic is True:
+
+            num_weeks = int(num_days / 5)
+            remaining_days = num_days % 5
+
+            if self.weekday == Date.SAT:
+                weekend_adjust = 1
+            elif self.weekday == Date.SUN:
+                weekend_adjust = 0
+            else:
+                weekend_adjust = 2
+
+            if positive_num_days is True:
+                if self.weekday + remaining_days > self.FRI:
+                    # add weekend
+                    remaining_days += weekend_adjust
+
+                return self.add_days(num_weeks * 7 + remaining_days)
+
+            else:
+
+                if self.weekday - remaining_days < self.MON:
+                    # add weekend
+                    remaining_days += weekend_adjust
+
+            return self.add_days(-(num_weeks * 7 + remaining_days))
+
+        else:  # new logic
+
+            num_days_left = num_days
+            end_dt = self
+
+            while num_days_left > 0:
+
+                if positive_num_days is True:
+                    end_dt = end_dt.add_days(1)
+                else:
+                    end_dt = end_dt.add_days(-1)
+
+                if end_dt.weekday == Date.SAT or end_dt.weekday == Date.SUN:
+                    pass
+                else:
+                    num_days_left -= 1
+
+            return end_dt
+
+    ###########################################################################
+
+    def add_months(self, mm: (list, int)):
+        """Returns a new date that is mm months after the Date. If mm is an
+        integer or float you get back a single date. If mm is a vector you get
+        back a vector of dates."""
+
+        num_months = 1
+        scalar_flag = False
+
+        if isinstance(mm, int) or isinstance(mm, float):
+            mm_vector = [mm]
+            scalar_flag = True
+        else:
+            mm_vector = mm
+
+        num_months = len(mm_vector)
+
+        date_list = []
+
+        for i in range(0, num_months):
+
+            mmi = mm_vector[i]
+
+            # If I get a float I check it has no decimal places
+            if int(mmi) != mmi:
+                raise FinError("Must only pass integers or float integers.")
+
+            mmi = int(mmi)
+
+            d = self.d
+            m = self.m + mmi
+            y = self.y
+
+            while m > 12:
+                m = m - 12
+                y += 1
+
+            while m < 1:
+                m = m + 12
+                y -= 1
+
+            leap_year = is_leap_year(y)
+
+            if leap_year:
+                if d > month_days_leap_year[m - 1]:
+                    d = month_days_leap_year[m - 1]
+            else:
+                if d > month_days_not_leap_year[m - 1]:
+                    d = month_days_not_leap_year[m - 1]
+
+            new_dt = Date(d, m, y)
+            date_list.append(new_dt)
+
+        if scalar_flag is True:
+            return date_list[0]
+        else:
+            return date_list
+
+    ###########################################################################
+
+    def add_years(self, yy: (np.ndarray, float)):
+        """Returns a new date that is yy years after the Date. If yy is an
+        integer or float you get back a single date. If yy is a list you get
+        back a vector of dates."""
+
+        num_years = 1
+        scalar_flag = False
+
+        if isinstance(yy, int) or isinstance(yy, float):
+            yy_vector = [yy]
+            scalar_flag = True
+        else:
+            yy_vector = yy
+
+        num_years = len(yy_vector)
+
+        date_list = []
+
+        for i in range(0, num_years):
+
+            yyi = yy_vector[i]
+
+            # If yyi is not a whole month I adjust for days using average
+            # number of days in a month which is 365.242/12
+            daysInMonth = 365.242 / 12.0
+
+            mmi = int(yyi * 12.0)
+            ddi = int((yyi * 12.0 - mmi) * daysInMonth)
+            new_dt = self.add_months(mmi)
+            new_dt = new_dt.add_days(ddi)
+
+            date_list.append(new_dt)
+
+        if scalar_flag is True:
+            return date_list[0]
+        else:
+            return date_list
+
+    ##########################################################################
+
+    def next_cds_date(self, mm: int = 0):
+        """Returns a CDS date that is mm months after the Date. If no
+        argument is supplied then the next CDS date after today is returned."""
+
+        next_dt = self.add_months(mm)
+
+        y = next_dt.y
+        m = next_dt.m
+        d = next_dt.d
+
+        d_cds = 20
+        y_cds = y
+        m_cds = 999
+
+        if m == 12 and d >= 20:
+            m_cds = 3
+            y_cds = y + 1
+        elif m in (10, 11, 12):
+            m_cds = 12
+        elif m == 9 and d >= 20:
+            m_cds = 12
+        elif m in (7, 8, 9):
+            m_cds = 9
+        elif m == 6 and d >= 20:
+            m_cds = 9
+        elif m in (4, 5, 6):
+            m_cds = 6
+        elif m == 3 and d >= 20:
+            m_cds = 6
+        elif m in (1, 2, 3):
+            m_cds = 3
+
+        cds_dt = Date(d_cds, m_cds, y_cds)
+        return cds_dt
+
+    ##########################################################################
+
+    def third_wednesday_of_month(self, m: int, y: int):  # Month number  # Year number
+        """For a specific month and year this returns the day number of the
+        3rd Wednesday by scanning through dates in the third week."""
+
+        # Suppose 1st is Weds then 8th is Wed and 15th is 3rd Wednesday
+        # Suppose 1st is Thur then 7th is Wed and 14th is 2nd Wednesday so 21
+        # is 3rd so earliest and latest dates are 15th and 21st
+
+        d_start = 15
+        d_end = 21
+
+        for d in range(d_start, d_end + 1):
+            imm_dt = Date(d, m, y)
+            if imm_dt.weekday == self.WED:
+                return d
+
+        # Should never reach this line but just to be defensive
+        raise FinError("Third Wednesday not found")
+
+    ##########################################################################
+
+    def next_imm_date(self):
+        """This function returns the next IMM date after the current date
+        This is a 3rd Wednesday of Jun, March, Sep or December. For an
+        IMM contract the IMM date is the First Delivery Date of the
+        futures contract."""
+
+        y = self.y
+        m = self.m
+        d = self.d
+
+        y_imm = y
+
+        if m == 12 and d >= self.third_wednesday_of_month(m, y):
+            m_imm = 3
+            y_imm = y + 1
+        elif m in (10, 11, 12):
+            m_imm = 12
+        elif m == 9 and d >= self.third_wednesday_of_month(m, y):
+            m_imm = 12
+        elif m in (7, 8, 9):
+            m_imm = 9
+        elif m == 6 and d >= self.third_wednesday_of_month(m, y):
+            m_imm = 9
+        elif m in (4, 5, 6):
+            m_imm = 6
+        elif m == 3 and d >= self.third_wednesday_of_month(m, y):
+            m_imm = 6
+        elif m in (1, 2, 3):
+            m_imm = 3
+
+        d_imm = self.third_wednesday_of_month(m_imm, y_imm)
+
+        imm_dt = Date(d_imm, m_imm, y_imm)
+        return imm_dt
+
+    ###########################################################################
+
+    def add_tenor(self, tenor: Union[list, str, Tenor]):
+        """Return the date following the Date by a period given by the
+        tenor which is a string consisting of a number and a letter, the
+        letter being d, w, m , y for day, week, month or year. This is case
+        independent. For example 10Y means 10 years while 120m also means 10
+        years. The date is NOT weekend or holiday calendar adjusted. This must
+        be done AFTERWARDS."""
+
+        list_flag = False
+
+        if isinstance(tenor, list) is True:
+            list_flag = True
+            for ten in tenor:
+                if isinstance(ten, str) is False and isinstance(ten, Tenor) is False:
+                    raise FinError("Tenor must be a string e.g. '5Y' or a Tenor object")
+        else:
+            if isinstance(tenor, str) is True or isinstance(tenor, Tenor) is True:
+                tenor = [tenor]
+            else:
+                raise FinError("Tenor must be a string e.g. '5Y' or a Tenor object")
+
+        new_dts = []
+
+        for tenor_str in tenor:
+
+            tenor_str = tenor_str.upper()
+            DAYS = 1
+            WEEKS = 2
+            MONTHS = 3
+            YEARS = 4
+
+            period_type = 0
+            num_periods = 0
+
+            if tenor_str == "ON":  # overnight - should be used only if spot days = 0
+                period_type = DAYS
+                num_periods = 1
+            elif tenor_str == "TN":  # overnight - should be used when spot days > 0
+                period_type = DAYS
+                num_periods = 1
+            elif tenor_str[-1] == "D":
+                period_type = DAYS
+                num_periods = int(tenor_str[0:-1])
+            elif tenor_str[-1] == "W":
+                period_type = WEEKS
+                num_periods = int(tenor_str[0:-1])
+            elif tenor_str[-1] == "M":
+                period_type = MONTHS
+                num_periods = int(tenor_str[0:-1])
+            elif tenor_str[-1] == "Y":
+                period_type = YEARS
+                num_periods = int(tenor_str[0:-1])
+            else:
+                raise FinError("Unknown tenor type in " + tenor)
+
+            new_dt = Date(self.d, self.m, self.y)
+
+            if tenor_obj._units == TenorUnit.DAYS:
+                for _ in range(0, abs(tenor_obj._num_periods)):
+                    new_dt = new_dt.add_days(math.copysign(1, tenor_obj._num_periods))
+            elif tenor_obj._units == TenorUnit.WEEKS:
+                for _ in range(0, abs(tenor_obj._num_periods)):
+                    new_dt = new_dt.add_days(math.copysign(7, tenor_obj._num_periods))
+            elif tenor_obj._units == TenorUnit.MONTHS:
+                for _ in range(0, abs(tenor_obj._num_periods)):
+                    new_dt = new_dt.add_months(math.copysign(1, tenor_obj._num_periods))
+
+                # in case we landed on a 28th Feb and lost the month day we add this logic
+                y = new_dt.y
+                m = new_dt.m
+                d = min(self.d, new_dt.eom().d)
+                new_dt = Date(d, m, y)
+
+            elif tenor_obj._units == TenorUnit.YEARS:
+                for _ in range(0, abs(tenor_obj._num_periods)):
+                    new_dt = new_dt.add_months(
+                        math.copysign(12, tenor_obj._num_periods)
+                    )
+
+            new_dts.append(new_dt)
+
+        if list_flag is True:
+            return new_dts
+        else:
+            return new_dts[0]
+
+    ###########################################################################
+
+    def datetime(self):
+        """Returns a datetime of the date"""
+
+        # Remember that datetime likes inputs in opposite order
+        return datetime.date(self.y, self.m, self.d)
+
+    ###########################################################################
+    # TODO: Find elegant way to return long and short strings
+    ###########################################################################
+
+    def str(self):
+        """returns a formatted string of the date"""
+        date_str = ""
+
+        if self.d < 10:
+            date_str += "0" + str(self.d) + ""
+        else:
+            date_str += "" + str(self.d) + ""
+
+        date_str += short_month_names[self.m - 1]
+        date_str += "" + str(self.y)
+        return date_str
+
+    ###########################################################################
+
+    def __repr__(self):
+        """returns a formatted string of the date"""
+
+        global g_date_type_format
+
+        day_name_str = short_day_names[self.weekday]
+
+        if self.d < 10:
+            day_str = "0" + str(self.d)
+        else:
+            day_str = "" + str(self.d)
+
+        if self.m < 10:
+            short_month_str = "0" + str(self.m)
+        else:
+            short_month_str = str(self.m)
+
+        long_month_str = short_month_names[self.m - 1]
+
+        short_year_str = str(self.y)[2:]
+        long_year_str = str(self.y)
+
+        if g_date_type_format == DateFormatTypes.UK_LONGEST:
+
+            sep = " "
+            date_str = (
+                day_name_str
+                + " "
+                + day_str
+                + sep
+                + long_month_str
+                + sep
+                + long_year_str
+            )
+            return date_str
+
+        elif g_date_type_format == DateFormatTypes.UK_LONG:
+
+            sep = "-"
+            date_str = day_str + sep + long_month_str + sep + long_year_str
+            return date_str
+
+        elif g_date_type_format == DateFormatTypes.UK_MEDIUM:
+
+            sep = "/"
+            date_str = day_str + sep + short_month_str + sep + long_year_str
+            return date_str
+
+        elif g_date_type_format == DateFormatTypes.UK_SHORT:
+
+            sep = "/"
+            date_str = day_str + sep + short_month_str + sep + short_year_str
+            return date_str
+
+        elif g_date_type_format == DateFormatTypes.US_LONGEST:
+
+            sep = " "
+            date_str = (
+                day_name_str
+                + " "
+                + long_month_str
+                + sep
+                + day_str
+                + sep
+                + long_year_str
+            )
+            return date_str
+
+        elif g_date_type_format == DateFormatTypes.US_LONG:
+
+            sep = "-"
+            date_str = long_month_str + sep + day_str + sep + long_year_str
+            return date_str
+
+        elif g_date_type_format == DateFormatTypes.US_MEDIUM:
+
+            sep = "-"
+            date_str = short_month_str + sep + day_str + sep + long_year_str
+            return date_str
+
+        elif g_date_type_format == DateFormatTypes.US_SHORT:
+
+            sep = "-"
+            date_str = short_month_str + sep + day_str + sep + short_year_str
+            return date_str
+
+        elif g_date_type_format == DateFormatTypes.BLOOMBERG:
+
+            sep = "/"
+            date_str = short_month_str + sep + day_str + sep + short_year_str
+            return date_str
+
+        elif g_date_type_format == DateFormatTypes.DATETIME:
+
+            sep = "/"
+
+            if self.hh < 10:
+                hour_str = "0" + str(self.hh)
+            else:
+                hour_str = str(self.hh)
+
+            if self.mm < 10:
+                minute_str = "0" + str(self.mm)
+            else:
+                minute_str = str(self.mm)
+
+            if self.ss < 10:
+                second_str = "0" + str(self.ss)
+            else:
+                second_str = str(self.ss)
+
+            time_str = hour_str + ":" + minute_str + ":" + second_str
+            date_str = day_str + sep + short_month_str + sep + long_year_str
+            date_str = date_str + " " + time_str
+            return date_str
+
+        else:
+
+            raise FinError("Unknown date format")
+
+    ###########################################################################
+    # REMOVE THIS
+
+    def _print(self):
+        """prints formatted string of the date."""
+        print(self)
+
+
+###############################################################################
+# Date functions that are not class members but are useful
+###############################################################################
+
+
+def daily_working_day_schedule(start_dt: Date, end_dt: Date):
+    """Returns a list of working dates between start_dt and end_dt.
+    This function should be replaced by dateRange once add_tenor allows
+    for working days."""
+    date_list = []
+
+    dt = start_dt
+    date_list.append(dt)
+    while dt < end_dt:
+        dt = dt.add_weekdays(1)
+        date_list.append(dt)
+
+    return date_list
+
+
+###############################################################################
+
+
+def datediff(d1: Date, d2: Date):
+    """Calculate the number of days between two Findates."""
+    dd = d2.excel_dt - d1.excel_dt
+    return int(dd)
+
+
+###############################################################################
+
+
+def from_datetime(dt: Date):
+    """Construct a Date from a datetime as this is often needed if we
+    receive inputs from other Python objects such as Pandas dataframes."""
+
+    fin_dt = Date(dt.day, dt.month, dt.year)
+    return fin_dt
+
+
+###############################################################################
+
+
+def days_in_month(m, y):
+    """Get the number of days in the month (1-12) of a given year y."""
+
+    if m < 1 or m > 12:
+        raise FinError("Month must be 1-12")
+
+    if is_leap_year(y) is False:
+        return month_days_not_leap_year[m - 1]
+    else:
+        return month_days_leap_year[m - 1]
+
+
+###############################################################################
+
+
+def date_range(start_dt: Date, end_dt: Date, tenor: str = "1D"):
+    """Returns a list of dates between start_dt (inclusive)
+    and end_dt (inclusive). The tenor represents the distance between two
+    consecutive dates and is set to daily by default."""
+
+    if start_dt > end_dt:
+        return []
+
+    date_list = []
+
+    dt = start_dt
+    while dt < end_dt:
+        date_list.append(dt)
+        dt = dt.add_tenor(tenor)
+    date_list.append(end_dt)
+
+    return date_list
+
+
+###############################################################################
+
+
+def test_type():
+    global g_date_type_format
+    print("TEST TYPE", g_date_type_format)
+
+
+###############################################################################