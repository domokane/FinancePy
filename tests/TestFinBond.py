--- conflicted
+++ resolved
@@ -4,6 +4,7 @@
 
 import os
 import datetime as dt
+
 import sys
 sys.path.append("..")
 
@@ -16,11 +17,7 @@
 from financepy.finutils.FinMath import ONE_MILLION
 from financepy.products.funding.FinIborSwap import FinIborSwap
 from financepy.products.funding.FinIborDeposit import FinIborDeposit
-<<<<<<< HEAD
 from financepy.products.funding.FinIborSingleCurve import FinIborSingleCurve
-=======
-from financepy.products.funding.FinIborCurve import FinIborCurve
->>>>>>> ed91bdf6
 from financepy.products.bonds.FinBond import FinBond
 from financepy.products.bonds.FinBond import FinYTMCalcType
 from financepy.finutils.FinGlobalTypes import FinSwapTypes
@@ -30,11 +27,8 @@
 ##########################################################################
 
 
-<<<<<<< HEAD
+
 def buildIborCurve(valuationDate):
-=======
-def buildIborCurve(valueDate):
->>>>>>> ed91bdf6
 
     depoDCCType = FinDayCountTypes.THIRTY_E_360_ISDA
     depos = []
@@ -188,17 +182,10 @@
         fixedDCCType)
     swaps.append(swap9)
 
-<<<<<<< HEAD
     liborCurve = FinIborSingleCurve(valuationDate,
                                     depos,
                                     fras,
                                     swaps)
-=======
-    liborCurve = FinIborCurve(settlementDate,
-                               depos,
-                               fras,
-                               swaps)
->>>>>>> ed91bdf6
 
     if 1 == 0:
         import numpy as np
